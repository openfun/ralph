--- conflicted
+++ resolved
@@ -61,26 +61,9 @@
     """Test the put statements API route with one statement."""
     # pylint: disable=invalid-name,unused-argument
 
-<<<<<<< HEAD
     monkeypatch.setattr("ralph.api.routers.statements.DATABASE_CLIENT", backend())
 
     statement = mock_statement()
-=======
-    monkeypatch.setattr("ralph.api.routers.statements.BACKEND_CLIENT", backend())
-    statement = {
-        "actor": {
-            "account": {
-                "homePage": "https://example.com/homepage/",
-                "name": str(uuid4()),
-            },
-            "objectType": "Agent",
-        },
-        "id": str(uuid4()),
-        "object": {"id": "https://example.com/object-id/1/"},
-        "timestamp": "2022-06-22T08:31:38Z",
-        "verb": {"id": "https://example.com/verb-id/1/"},
-    }
->>>>>>> ce9c04f1
 
     response = client.put(
         f"/xAPI/statements/?statementId={statement['id']}",
@@ -109,7 +92,7 @@
     # pylint: disable=invalid-name,unused-argument
 
     monkeypatch.setattr(
-        "ralph.api.routers.statements.BACKEND_CLIENT", get_es_test_backend()
+        "ralph.api.routers.statements.DATABASE_CLIENT", get_es_test_backend()
     )
 
     statement = mock_statement()
@@ -162,7 +145,7 @@
     # pylint: disable=invalid-name,unused-argument
 
     monkeypatch.setattr(
-        "ralph.api.routers.statements.BACKEND_CLIENT", get_es_test_backend()
+        "ralph.api.routers.statements.DATABASE_CLIENT", get_es_test_backend()
     )
 
     statement = mock_statement()
@@ -206,26 +189,9 @@
     """Test that the statements endpoint also works without the trailing slash."""
     # pylint: disable=invalid-name,unused-argument
 
-<<<<<<< HEAD
     monkeypatch.setattr("ralph.api.routers.statements.DATABASE_CLIENT", backend())
 
     statement = mock_statement()
-=======
-    monkeypatch.setattr("ralph.api.routers.statements.BACKEND_CLIENT", backend())
-    statement = {
-        "actor": {
-            "account": {
-                "homePage": "https://example.com/homepage/",
-                "name": str(uuid4()),
-            },
-            "objectType": "Agent",
-        },
-        "id": str(uuid4()),
-        "object": {"id": "https://example.com/object-id/1/"},
-        "timestamp": "2022-06-22T08:31:38Z",
-        "verb": {"id": "https://example.com/verb-id/1/"},
-    }
->>>>>>> ce9c04f1
 
     response = client.put(
         f"/xAPI/statements?statementId={statement['id']}",
@@ -246,26 +212,9 @@
 ):
     # pylint: disable=invalid-name,unused-argument
     """Test the put statements API route when the statementId doesn't match."""
-<<<<<<< HEAD
     monkeypatch.setattr("ralph.api.routers.statements.DATABASE_CLIENT", backend())
 
     statement = mock_statement(id_=str(uuid4()))
-=======
-    monkeypatch.setattr("ralph.api.routers.statements.BACKEND_CLIENT", backend())
-    statement = {
-        "actor": {
-            "account": {
-                "homePage": "https://example.com/homepage/",
-                "name": str(uuid4()),
-            },
-            "objectType": "Agent",
-        },
-        "id": str(uuid4()),
-        "object": {"id": "https://example.com/object-id/1/"},
-        "timestamp": "2022-06-22T08:31:38Z",
-        "verb": {"id": "https://example.com/verb-id/1/"},
-    }
->>>>>>> ce9c04f1
 
     different_statement_id = str(uuid4())
     response = client.put(
@@ -290,26 +239,9 @@
 ):
     # pylint: disable=invalid-name,unused-argument
     """Test that we fail on PUTs with a list, even if it's one statement."""
-<<<<<<< HEAD
     monkeypatch.setattr("ralph.api.routers.statements.DATABASE_CLIENT", backend())
 
     statement = mock_statement()
-=======
-    monkeypatch.setattr("ralph.api.routers.statements.BACKEND_CLIENT", backend())
-    statement = {
-        "actor": {
-            "account": {
-                "homePage": "https://example.com/homepage/",
-                "name": str(uuid4()),
-            },
-            "objectType": "Agent",
-        },
-        "id": str(uuid4()),
-        "object": {"id": "https://example.com/object-id/1/"},
-        "timestamp": "2022-03-15T14:07:51Z",
-        "verb": {"id": "https://example.com/verb-id/1/"},
-    }
->>>>>>> ce9c04f1
 
     response = client.put(
         f"/xAPI/statements/?statementId={statement['id']}",
@@ -333,26 +265,9 @@
     """
     # pylint: disable=invalid-name,unused-argument
 
-<<<<<<< HEAD
     monkeypatch.setattr("ralph.api.routers.statements.DATABASE_CLIENT", backend())
 
     statement = mock_statement()
-=======
-    monkeypatch.setattr("ralph.api.routers.statements.BACKEND_CLIENT", backend())
-    statement = {
-        "actor": {
-            "account": {
-                "homePage": "https://example.com/homepage/",
-                "name": str(uuid4()),
-            },
-            "objectType": "Agent",
-        },
-        "id": str(uuid4()),
-        "object": {"id": "https://example.com/object-id/1/"},
-        "timestamp": "2022-03-15T14:07:51Z",
-        "verb": {"id": "https://example.com/verb-id/1/"},
-    }
->>>>>>> ce9c04f1
 
     # Put the statement once.
     response = client.put(
@@ -401,30 +316,10 @@
         raise BackendException()
 
     backend_instance = backend()
-<<<<<<< HEAD
-    monkeypatch.setattr(backend_instance, "put", put_mock)
-    monkeypatch.setattr(
-        "ralph.api.routers.statements.DATABASE_CLIENT", backend_instance
-    )
-
-    statement = mock_statement()
-=======
     monkeypatch.setattr(backend_instance, "write", write_mock)
-    monkeypatch.setattr("ralph.api.routers.statements.BACKEND_CLIENT", backend_instance)
-    statement = {
-        "actor": {
-            "account": {
-                "homePage": "https://example.com/homepage/",
-                "name": str(uuid4()),
-            },
-            "objectType": "Agent",
-        },
-        "id": str(uuid4()),
-        "object": {"id": "https://example.com/object-id/1/"},
-        "timestamp": "2022-03-15T14:07:51Z",
-        "verb": {"id": "https://example.com/verb-id/1/"},
-    }
->>>>>>> ce9c04f1
+    monkeypatch.setattr("ralph.api.routers.statements.DATABASE_CLIENT", backend_instance)
+    
+    statement = mock_statement()
 
     response = client.put(
         f"/xAPI/statements/?statementId={statement['id']}",
@@ -454,28 +349,9 @@
     monkeypatch.setattr(
         backend_instance, "query_statements_by_ids", query_statements_by_ids_mock
     )
-<<<<<<< HEAD
-    monkeypatch.setattr(
-        "ralph.api.routers.statements.DATABASE_CLIENT", backend_instance
-    )
-
-    statement = mock_statement()
-=======
-    monkeypatch.setattr("ralph.api.routers.statements.BACKEND_CLIENT", backend_instance)
-    statement = {
-        "actor": {
-            "account": {
-                "homePage": "https://example.com/homepage/",
-                "name": str(uuid4()),
-            },
-            "objectType": "Agent",
-        },
-        "id": str(uuid4()),
-        "object": {"id": "https://example.com/object-id/1/"},
-        "timestamp": "2022-03-15T14:07:51Z",
-        "verb": {"id": "https://example.com/verb-id/1/"},
-    }
->>>>>>> ce9c04f1
+    monkeypatch.setattr("ralph.api.routers.statements.DATABASE_CLIENT", backend_instance)
+
+    statement = mock_statement()
 
     response = client.put(
         f"/xAPI/statements/?statementId={statement['id']}",
@@ -492,11 +368,7 @@
     [get_es_test_backend, get_clickhouse_test_backend, get_mongo_test_backend],
 )
 # pylint: disable=too-many-arguments
-<<<<<<< HEAD
 def test_api_statements_put_statement_without_forwarding(
-=======
-def test_api_statements_put_statement_without_statement_forwarding(
->>>>>>> ce9c04f1
     backend, auth_credentials, monkeypatch, es, mongo, clickhouse
 ):
     """Test the put statements API route, given an empty forwarding configuration,
@@ -517,7 +389,7 @@
     monkeypatch.setattr(
         "ralph.api.routers.statements.get_active_xapi_forwardings", lambda: []
     )
-    monkeypatch.setattr("ralph.api.routers.statements.BACKEND_CLIENT", backend())
+    monkeypatch.setattr("ralph.api.routers.statements.DATABASE_CLIENT", backend())
 
     statement = mock_statement()
 
@@ -551,11 +423,7 @@
         ),
     ],
 )
-<<<<<<< HEAD
 async def test_api_statements_put_with_forwarding(
-=======
-async def test_api_statements_put_statement_with_statement_forwarding(
->>>>>>> ce9c04f1
     receiving_backend,
     forwarding_backend,
     monkeypatch,
@@ -583,7 +451,7 @@
         )
         # Receiving client should use the receiving Elasticsearch client for storage
         receiving_patch.setattr(
-            "ralph.api.routers.statements.BACKEND_CLIENT", receiving_backend()
+            "ralph.api.routers.statements.DATABASE_CLIENT", receiving_backend()
         )
         lrs_context = lrs(app)
         # Start receiving LRS client
@@ -616,7 +484,7 @@
 
         # Forwarding client should use the forwarding Elasticsearch client for storage
         forwarding_patch.setattr(
-            "ralph.api.routers.statements.BACKEND_CLIENT", forwarding_backend()
+            "ralph.api.routers.statements.DATABASE_CLIENT", forwarding_backend()
         )
         # Start forwarding LRS client
         async with AsyncClient(
