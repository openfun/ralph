"""API routes related to statements."""

import json
import logging
from datetime import datetime
from typing import List, Literal, Optional, Union
from urllib.parse import ParseResult, urlencode
from uuid import UUID, uuid4

from fastapi import (
    APIRouter,
    BackgroundTasks,
    Depends,
    HTTPException,
    Query,
    Request,
    Response,
    Security,
    status,
)
from fastapi.dependencies.models import Dependant
from pydantic import parse_obj_as
from pydantic.types import Json
from typing_extensions import Annotated

from ralph.api.auth import get_authenticated_user
from ralph.api.auth.user import AuthenticatedUser
from ralph.api.forwarding import forward_xapi_statements, get_active_xapi_forwardings
from ralph.api.models import ErrorDetail, LaxStatement
from ralph.backends.database.base import (
    AgentParameters,
    BaseDatabase,
    RalphStatementsQuery,
)
from ralph.conf import settings
from ralph.exceptions import BackendException, BadFormatException
from ralph.models.xapi.base.agents import (
    BaseXapiAgent,
    BaseXapiAgentWithAccount,
    BaseXapiAgentWithMbox,
    BaseXapiAgentWithMboxSha1Sum,
    BaseXapiAgentWithOpenId,
)
from ralph.models.xapi.base.common import IRI
from ralph.utils import now, statements_are_equivalent

logger = logging.getLogger(__name__)

router = APIRouter(
    prefix="/xAPI/statements",
    dependencies=[Depends(get_authenticated_user)],
)


DATABASE_CLIENT: BaseDatabase = getattr(
    settings.BACKENDS.DATABASE, settings.RUNSERVER_BACKEND.upper()
).get_instance()

POST_PUT_RESPONSES = {
    400: {
        "model": ErrorDetail,
        "description": "The request was invalid.",
    },
    409: {
        "model": ErrorDetail,
        "description": "Statements had a conflict with existing statements.",
    },
}


def _enrich_statement_with_id(statement: dict):
    # id: Statement UUID identifier.
    # https://github.com/adlnet/xAPI-Spec/blob/master/xAPI-Data.md#24-statement-properties
    statement["id"] = str(statement.get("id", uuid4()))
    return statement["id"]


def _enrich_statement_with_stored(statement: dict):
    # stored: The time at which a Statement is stored by the LRS.
    # https://github.com/adlnet/xAPI-Spec/blob/1.0.3/xAPI-Data.md#248-stored
    statement["stored"] = now()


def _enrich_statement_with_timestamp(statement: dict):
    # timestamp: Time of the action. If not provided, it takes the same value as stored.
    # https://github.com/adlnet/xAPI-Spec/blob/master/xAPI-Data.md#247-timestamp
    statement["timestamp"] = statement.get("timestamp", statement["stored"])


def _enrich_statement_with_authority(statement: dict, current_user: AuthenticatedUser):
    # authority: Information about whom or what has asserted the statement is true.
    # https://github.com/adlnet/xAPI-Spec/blob/master/xAPI-Data.md#249-authority
    statement["authority"] = current_user.agent


def _parse_agent_parameters(agent_obj: dict):
    """Parse a dict and return an AgentParameters object to use in queries."""
    # Transform agent to `dict` as FastAPI cannot parse JSON (seen as string)
    agent = parse_obj_as(BaseXapiAgent, agent_obj)

    agent_query_params = {}
    if isinstance(agent, BaseXapiAgentWithMbox):
        agent_query_params["mbox"] = agent.mbox
    elif isinstance(agent, BaseXapiAgentWithMboxSha1Sum):
        agent_query_params["mbox_sha1sum"] = agent.mbox_sha1sum
    elif isinstance(agent, BaseXapiAgentWithOpenId):
        agent_query_params["openid"] = agent.openid
    elif isinstance(agent, BaseXapiAgentWithAccount):
        agent_query_params["account__name"] = agent.account.name
        agent_query_params["account__home_page"] = agent.account.homePage

    # Overwrite `agent` field
    return AgentParameters.construct(**agent_query_params)


def strict_query_params(request: Request):
    """Raise a 400 error when using extra query parameters."""
    dependant: Dependant = request.scope["route"].dependant
    allowed_params = [
        param.alias
        for dependency in dependant.dependencies
        for param in dependency.query_params
    ]
    allowed_params += [modelfield.alias for modelfield in dependant.query_params]
    for requested_param in request.query_params.keys():
        if requested_param not in allowed_params:
            raise HTTPException(
                status_code=status.HTTP_400_BAD_REQUEST,
                detail=f"The following parameter is not allowed: `{requested_param}`",
            )


@router.get("")
@router.get("/")
# pylint: disable=too-many-arguments, too-many-locals
async def get(
    request: Request,
    current_user: Annotated[
            AuthenticatedUser, 
            Security(get_authenticated_user, scopes=["statements/read/mine"])
        ],
    ###
    # Query string parameters defined by the LRS specification
    ###
    statement_id: Optional[str] = Query(
        None, description="Id of Statement to fetch", alias="statementId"
    ),
    voided_statement_id: Optional[str] = Query(
        None,
        description="**Not implemented** Id of voided Statement to fetch",
        alias="voidedStatementId",
    ),
    agent: Optional[Json] = Query(
        None,
        description=(
            "Filter, only return Statements for which the specified "
            "Agent or Group is the Actor or Object of the Statement"
        ),
    ),
    verb: Optional[str] = Query(
        None,
        description="Filter, only return Statements matching the specified Verb id",
    ),
    activity: Optional[IRI] = Query(
        None,
        description=(
            "Filter, only return Statements for which the Object "
            "of the Statement is an Activity with the specified id"
        ),
    ),
    # pylint: disable=unused-argument
    registration: Optional[UUID] = Query(
        None,
        description=(
            "**Not implemented** "
            "Filter, only return Statements matching the specified registration id"
        ),
    ),
    # pylint: disable=unused-argument
    related_activities: Optional[bool] = Query(
        False,
        description=(
            "**Not implemented** "
            "Apply the Activity filter broadly. Include Statements for which "
            "the Object, any of the context Activities, or any of those properties "
            "in a contained SubStatement match the Activity parameter, "
            "instead of that parameter's normal behaviour"
        ),
    ),
    # pylint: disable=unused-argument
    related_agents: Optional[bool] = Query(
        False,
        description=(
            "**Not implemented** "
            "Apply the Agent filter broadly. Include Statements for which "
            "the Actor, Object, Authority, Instructor, Team, or any of these "
            "properties in a contained SubStatement match the Agent parameter, "
            "instead of that parameter's normal behaviour."
        ),
    ),
    since: Optional[datetime] = Query(
        None,
        description=(
            "Only Statements stored since the "
            "specified Timestamp (exclusive) are returned"
        ),
    ),
    until: Optional[datetime] = Query(
        None,
        description=(
            "Only Statements stored at or "
            "before the specified Timestamp are returned"
        ),
    ),
    limit: Optional[int] = Query(
        settings.RUNSERVER_MAX_SEARCH_HITS_COUNT,
        description=(
            "Maximum number of Statements to return. "
            "0 indicates return the maximum the server will allow"
        ),
    ),
    # pylint: disable=unused-argument, redefined-builtin
    format: Optional[Literal["ids", "exact", "canonical"]] = Query(
        "exact",
        description=(
            "**Not implemented** "
            'If "ids", only include minimum information necessary in Agent, Activity, '
            "Verb and Group Objects to identify them. For Anonymous Groups this means "
            "including the minimum information needed to identify each member. "
            'If "exact", return Agent, Activity, Verb and Group Objects populated '
            "exactly as they were when the Statement was received. An LRS requesting "
            "Statements for the purpose of importing them would use a format of "
            '"exact" in order to maintain Statement Immutability. '
            'If "canonical", return Activity Objects and Verbs populated with the '
            "canonical definition of the Activity Objects and Display of the Verbs "
            "as determined by the LRS, after applying the language filtering process "
            "defined below, and return the original Agent and Group Objects "
            'as in "exact" mode.'
        ),
    ),
    # pylint: disable=unused-argument
    attachments: Optional[bool] = Query(
        False,
        description=(
            "**Not implemented** "
            'If "true", the LRS uses the multipart response format and includes '
            'all attachments as described previously. If "false", the LRS sends '
            "the prescribed response with Content-Type application/json and "
            "does not send attachment data."
        ),
    ),
    ascending: Optional[bool] = Query(
        False, description='If "true", return results in ascending order of stored time'
    ),
    mine: Optional[bool] = Query(
        False,
        description=(
            'If "true", return only the results for which the authority matches the '
            '"agent" associated to the user that is making the query.'
        ),
    ),
    ###
    # Private use query string parameters
    ###
    search_after: Optional[str] = Query(
        None,
        description=(
            "Sorting data to allow pagination through large number of search results. "
            "NB: for internal use, not part of the LRS specification."
        ),
    ),
    pit_id: Optional[str] = Query(
        None,
        description=(
            "Point-in-time ID to ensure consistency of search requests through "
            "multiple pages."
            "NB: for internal use, not part of the LRS specification."
        ),
    ),
    _=Depends(strict_query_params),
):
    """Read a single xAPI Statement or multiple xAPI Statements.

    LRS Specification:
    https://github.com/adlnet/xAPI-Spec/blob/1.0.3/xAPI-Communication.md#213-get-statements
    """
    # Make sure the limit does not go above max from settings
    limit = min(limit, settings.RUNSERVER_MAX_SEARCH_HITS_COUNT)

    # 400 Bad Request for requests using both `statement_id` and `voided_statement_id`
    if (statement_id is not None) and (voided_statement_id is not None):
        raise HTTPException(
            status_code=status.HTTP_400_BAD_REQUEST,
            detail=(
                "Query parameters cannot include both `statementId`"
                "and `voidedStatementId`"
            ),
        )

    # 400 Bad Request for any request containing `statement_id` or
    # `voided_statement_id` and any other parameter besides `attachments` or `format`.
    # NB: `limit` and `ascending` are not handled to simplify implementation, and as it
    # has no incidence on UX, when fetching a single statement
    excluded_params = [
        agent,
        verb,
        activity,
        registration,
        related_activities,
        related_agents,
        since,
        until,
    ]
    # NB: bool(param) relies on all defaults being None, 0, or False
    if (statement_id or voided_statement_id) and any(
        bool(param) for param in excluded_params
    ):
        raise HTTPException(
            status_code=status.HTTP_400_BAD_REQUEST,
            detail=(
                "Querying by id only accepts `attachments` and `format` as extra "
                "parameters"
            ),
        )

    query_params = dict(request.query_params)

    # Parse the "agent" parameter (JSON) into multiple string parameters
    if query_params.get("agent") is not None:
        # Overwrite `agent` field
        query_params["agent"] = _parse_agent_parameters(
            json.loads(query_params["agent"])
        )

<<<<<<< HEAD
    if not mine:
        if settings.LRS_RESTRICT_BY_AUTHORITY:
            # If using scopes, only restrict results when appropriate
            if settings.LRS_RESTRICT_BY_SCOPES:
                raise NotImplementedError("Scopes are not yet implemented in Ralph.")

            # Otherwise, enforce mine for all users
            mine = True
=======
    if settings.LRS_RESTRICT_BY_AUTHORITY:
        # If using scopes, only restrict results when appropriate
        if settings.LRS_RESTRICT_BY_SCOPES:
            raise NotImplementedError("Scopes are not yet implemented in Ralph.")

        # Otherwise, enforce mine for all users
        mine = True
>>>>>>> a42dbae8

    if mine:
        query_params["authority"] = _parse_agent_parameters(current_user.agent)

    if "mine" in query_params:
        query_params.pop("mine")

    # Query Database
    try:
        query_result = DATABASE_CLIENT.query_statements(
            RalphStatementsQuery.construct(**{**query_params, "limit": limit})
        )
    except BackendException as error:
        raise HTTPException(
            status_code=status.HTTP_500_INTERNAL_SERVER_ERROR,
            detail="xAPI statements query failed",
        ) from error

    # Prepare the link to get the next page of the request, while preserving the
    # consistency of search results.
    # NB: There is an unhandled edge case where the total number of results is
    # exactly a multiple of the "limit", in which case we'll offer an extra page
    # with 0 results.
    response = {}
    if len(query_result.statements) == limit:
        # Search after relies on sorting info located in the last hit
        path = request.url.path
        query = dict(request.query_params)

        query.update(
            {
                "pit_id": query_result.pit_id,
                "search_after": query_result.search_after,
            }
        )

        response.update(
            {
                "more": ParseResult(
                    scheme="",
                    netloc="",
                    path=path,
                    params="",
                    query=urlencode(query),
                    fragment="",
                ).geturl(),
            }
        )

    return {**response, "statements": query_result.statements}


@router.put("/", responses=POST_PUT_RESPONSES, status_code=status.HTTP_204_NO_CONTENT)
@router.put("", responses=POST_PUT_RESPONSES, status_code=status.HTTP_204_NO_CONTENT)
# pylint: disable=unused-argument
async def put(
    current_user: Annotated[AuthenticatedUser, Depends(get_authenticated_user)],
    statement: LaxStatement,
    background_tasks: BackgroundTasks,
    statement_id: UUID = Query(alias="statementId"),
    _=Depends(strict_query_params),
):
    """Store a single statement as a single member of a set.

    LRS Specification:
    https://github.com/adlnet/xAPI-Spec/blob/1.0.3/xAPI-Communication.md#211-put-statements
    """
    statement_as_dict = statement.dict(exclude_unset=True)
    statement_id = str(statement_id)

    statement_as_dict.update(id=str(statement_as_dict.get("id", statement_id)))
    if statement_id != statement_as_dict["id"]:
        raise HTTPException(
            status_code=status.HTTP_400_BAD_REQUEST,
            detail="xAPI statement id does not match given statementId",
        )

    # Enrich statement before forwarding (NB: id is already set)
    _enrich_statement_with_stored(statement_as_dict)
    _enrich_statement_with_timestamp(statement_as_dict)

    if get_active_xapi_forwardings():
        background_tasks.add_task(
            forward_xapi_statements, statement_as_dict, method="put"
        )

    # Finish enriching statements after forwarding
    _enrich_statement_with_authority(statement_as_dict, current_user)

    try:
        existing_statement = DATABASE_CLIENT.query_statements_by_ids([statement_id])
    except BackendException as error:
        raise HTTPException(
            status_code=status.HTTP_500_INTERNAL_SERVER_ERROR,
            detail="xAPI statements query failed",
        ) from error

    if existing_statement:
        # The LRS specification calls for deep comparison of duplicate statement ids.
        # In the case that the current statement is not equivalent to one found
        # in the database we return a 409, otherwise the usual 204.
        for existing in existing_statement:
            if not statements_are_equivalent(statement_as_dict, existing["_source"]):
                raise HTTPException(
                    status_code=status.HTTP_409_CONFLICT,
                    detail="A different statement already exists with the same ID",
                )
        return

    # For valid requests, perform the bulk indexing of all incoming statements
    try:
        success_count = DATABASE_CLIENT.put([statement_as_dict], ignore_errors=False)
    except (BackendException, BadFormatException) as exc:
        logger.error("Failed to index submitted statement")
        raise HTTPException(
            status_code=status.HTTP_500_INTERNAL_SERVER_ERROR,
            detail="Statement indexation failed",
        ) from exc

    logger.info("Indexed %d statements with success", success_count)


@router.post("/", responses=POST_PUT_RESPONSES)
@router.post("", responses=POST_PUT_RESPONSES)
async def post(
    current_user: Annotated[
        AuthenticatedUser, Security(get_authenticated_user, scopes=["statements/write"])
    ],
    statements: Union[LaxStatement, List[LaxStatement]],
    background_tasks: BackgroundTasks,
    response: Response,
    _=Depends(strict_query_params),
):
    """Store a set of statements (or a single statement as a single member of a set).

    NB: at this time, using POST to make a GET request, is not supported.
    LRS Specification:
    https://github.com/adlnet/xAPI-Spec/blob/1.0.3/xAPI-Communication.md#212-post-statements
    """
    # As we accept both a single statement as a dict, and multiple statements as a list,
    # we need to normalize the data into a list in all cases before we can process it.
    if not isinstance(statements, list):
        statements = [statements]

    # Enrich statements before forwarding
    statements_dict = {}
    for statement in map(lambda x: x.dict(exclude_unset=True), statements):
        statement_id = _enrich_statement_with_id(statement)
        _enrich_statement_with_stored(statement)
        _enrich_statement_with_timestamp(statement)
        statements_dict[statement_id] = statement

    # Requests with duplicate statement IDs are considered invalid
    # statements_ids were deduplicated by the dict, statements list was not
    statements_ids = list(statements_dict.keys())
    if len(statements) != len(statements_ids):
        raise HTTPException(
            status_code=status.HTTP_400_BAD_REQUEST,
            detail="Duplicate statement IDs in the list of statements",
        )

    if get_active_xapi_forwardings():
        background_tasks.add_task(
            forward_xapi_statements, list(statements_dict.values()), method="post"
        )

    # Finish enriching statements after forwarding
    for statement in statements_dict.values():
        _enrich_statement_with_authority(statement, current_user)

    try:
        existing_statements = DATABASE_CLIENT.query_statements_by_ids(statements_ids)
    except BackendException as error:
        raise HTTPException(
            status_code=status.HTTP_500_INTERNAL_SERVER_ERROR,
            detail="xAPI statements query failed",
        ) from error

    # If there are duplicate statements, remove them from our id list and
    # dictionary for insertion. We will return the shortened list of ids below
    # so that consumers can derive which statements were inserted and which
    # were skipped for being duplicates.
    # See: https://github.com/openfun/ralph/issues/345
    if existing_statements:
        existing_ids = []
        for existing in existing_statements:
            existing_ids.append(existing["_id"])

            # The LRS specification calls for deep comparison of duplicates. This
            # is done here. If they are not exactly the same, we raise an error.
            if not statements_are_equivalent(
                statements_dict[existing["_id"]], existing["_source"]
            ):
                raise HTTPException(
                    status_code=status.HTTP_409_CONFLICT,
                    detail="Differing statements already exist with the same ID: "
                    f"{existing['_id']}",
                )

        # Overwrite our statements and ids with the deduplicated ones.
        statements_ids = [id for id in statements_ids if id not in existing_ids]

        statements_dict = {
            key: value
            for key, value in statements_dict.items()
            if key in statements_ids
        }

        if not statements_ids:
            response.status_code = status.HTTP_204_NO_CONTENT
            return

    # For valid requests, perform the bulk indexing of all incoming statements
    try:
        success_count = DATABASE_CLIENT.put(
            statements_dict.values(), ignore_errors=False
        )
    except (BackendException, BadFormatException) as exc:
        logger.error("Failed to index submitted statements")
        raise HTTPException(
            status_code=status.HTTP_500_INTERNAL_SERVER_ERROR,
            detail="Statements bulk indexation failed",
        ) from exc

    logger.info("Indexed %d statements with success", success_count)

    return statements_ids<|MERGE_RESOLUTION|>--- conflicted
+++ resolved
@@ -332,16 +332,6 @@
             json.loads(query_params["agent"])
         )
 
-<<<<<<< HEAD
-    if not mine:
-        if settings.LRS_RESTRICT_BY_AUTHORITY:
-            # If using scopes, only restrict results when appropriate
-            if settings.LRS_RESTRICT_BY_SCOPES:
-                raise NotImplementedError("Scopes are not yet implemented in Ralph.")
-
-            # Otherwise, enforce mine for all users
-            mine = True
-=======
     if settings.LRS_RESTRICT_BY_AUTHORITY:
         # If using scopes, only restrict results when appropriate
         if settings.LRS_RESTRICT_BY_SCOPES:
@@ -349,7 +339,6 @@
 
         # Otherwise, enforce mine for all users
         mine = True
->>>>>>> a42dbae8
 
     if mine:
         query_params["authority"] = _parse_agent_parameters(current_user.agent)
