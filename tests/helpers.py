"""Utilities for testing Ralph."""
import datetime
import hashlib
import uuid
from typing import Optional

from ralph.utils import statements_are_equivalent


def string_is_date(string: str):
    """Check if string can be parsed as a date."""
    try:
        datetime.datetime.fromisoformat(string)
        return True
    except ValueError:
        return False


def string_is_uuid(string: str):
    """Check if string is a valid uuid."""
    try:
        uuid.UUID(string)
        return True
    except ValueError:
        return False


def assert_statement_get_responses_are_equivalent(response_1: dict, response_2: dict):
    """Check that responses to GET /statements are equivalent.

    Check that all statements in response are equivalent, meaning that all
    fields not modified by the LRS are equal.
    """

    assert response_1.keys() == response_2.keys()

    def _all_but_statements(response):
        return {key: val for key, val in response.items() if key != "statements"}

    assert _all_but_statements(response_1) == _all_but_statements(response_2)

    # Assert the statements part of the response is equivalent
    assert "statements" in response_1.keys()
    assert "statements" in response_2.keys()
    assert len(response_1["statements"]) == len(response_2["statements"])

    for statement_1, statement_2 in zip(
        response_1["statements"], response_2["statements"]
    ):
        assert statements_are_equivalent(
            statement_1, statement_2
        ), "Statements in get responses are not equivalent, or not in the same order."


def create_mock_activity(id_: int = 0):
    """Create distinct activites with valid IRIs.

<<<<<<< HEAD
    args:
=======
    Args:
>>>>>>> a42dbae8
        id_: An integer used to uniquely identify the created agent.

    """
    return {
        "objectType": "Activity",
        "id": f"http://example.com/activity_{id_}",
    }


def create_mock_agent(
    ifi: str,
    id_: int,
<<<<<<< HEAD
    home_page_id=None,
    name: str = None,
=======
    home_page_id: Optional[int] = None,
    name: Optional[str] = None,
>>>>>>> a42dbae8
    use_object_type: bool = True,
):
    """Create distinct mock agents with a given Inverse Functional Identifier.

<<<<<<< HEAD
    args:
        ifi: Inverse Functional Identifier. Possible values are:
            'mbox', 'mbox_sha1sum', 'openid' and 'account'.
        id_: An integer used to uniquely identify the created agent.
            If ifi=="account", agent equality requires same (id_, home_page_id)
        home_page (optional): The value of homePage, if ifi=="account"
        name (optional): name of the agent (NB: do not confuse with account.name
            with ifi=="account", or "username", as used in credentials)
=======
    Args:
        ifi: Inverse Functional Identifier. Possible values are:
            'mbox', 'mbox_sha1sum', 'openid' and 'account'.
        id_: An integer used to uniquely identify the created agent.
            If ifi=="account", agent equality requires same (id_, home_page_id).
        home_page_id: The value of homePage, if ifi=="account".
        name: Name of the agent (NB: do not confuse with account.name
            with ifi=="account", or "username", as used in credentials).
        use_object_type: Whether or not to create an `objectType` field with
            the value "Agent".
>>>>>>> a42dbae8
    """
    agent = {}

    if use_object_type:
        agent["objectType"] = "Agent"

    if name is not None:
        agent["name"] = name

    # Add IFI fields
    if ifi == "mbox":
        agent["mbox"] = f"mailto:user_{id_}@testmail.com"
        return agent

    if ifi == "mbox_sha1sum":
        hash_object = hashlib.sha1(f"mailto:user_{id_}@testmail.com".encode("utf-8"))
        mail_hash = hash_object.hexdigest()
        agent["mbox_sha1sum"] = mail_hash
        return agent

    if ifi == "openid":
        agent["openid"] = f"http://user_{id_}.openid.exmpl.org"
        return agent

    if ifi == "account":
        if home_page_id is None:
            raise ValueError(
                "home_page_id must be defined if using create_mock_agent if "
                "using ifi=='account'"
            )
        agent["account"] = {
            "homePage": f"http://example_{home_page_id}.com",
            "name": f"username_{id_}",
        }
        return agent

    raise ValueError("No valid ifi was provided to create_mock_agent")<|MERGE_RESOLUTION|>--- conflicted
+++ resolved
@@ -55,11 +55,7 @@
 def create_mock_activity(id_: int = 0):
     """Create distinct activites with valid IRIs.
 
-<<<<<<< HEAD
-    args:
-=======
     Args:
->>>>>>> a42dbae8
         id_: An integer used to uniquely identify the created agent.
 
     """
@@ -72,27 +68,12 @@
 def create_mock_agent(
     ifi: str,
     id_: int,
-<<<<<<< HEAD
-    home_page_id=None,
-    name: str = None,
-=======
     home_page_id: Optional[int] = None,
     name: Optional[str] = None,
->>>>>>> a42dbae8
     use_object_type: bool = True,
 ):
     """Create distinct mock agents with a given Inverse Functional Identifier.
 
-<<<<<<< HEAD
-    args:
-        ifi: Inverse Functional Identifier. Possible values are:
-            'mbox', 'mbox_sha1sum', 'openid' and 'account'.
-        id_: An integer used to uniquely identify the created agent.
-            If ifi=="account", agent equality requires same (id_, home_page_id)
-        home_page (optional): The value of homePage, if ifi=="account"
-        name (optional): name of the agent (NB: do not confuse with account.name
-            with ifi=="account", or "username", as used in credentials)
-=======
     Args:
         ifi: Inverse Functional Identifier. Possible values are:
             'mbox', 'mbox_sha1sum', 'openid' and 'account'.
@@ -103,7 +84,6 @@
             with ifi=="account", or "username", as used in credentials).
         use_object_type: Whether or not to create an `objectType` field with
             the value "Agent".
->>>>>>> a42dbae8
     """
     agent = {}
 
