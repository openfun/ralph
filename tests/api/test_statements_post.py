"""Tests for the POST statements endpoint of the Ralph API."""

import re
from uuid import uuid4

import pytest
from fastapi.testclient import TestClient
from httpx import AsyncClient

from ralph.api import app
from ralph.backends.lrs.es import ESLRSBackend
from ralph.backends.lrs.mongo import MongoLRSBackend
from ralph.conf import XapiForwardingConfigurationSettings
from ralph.exceptions import BackendException

from tests.fixtures.backends import (
    ES_TEST_FORWARDING_INDEX,
    ES_TEST_HOSTS,
    MONGO_TEST_CONNECTION_URI,
    MONGO_TEST_DATABASE,
    MONGO_TEST_FORWARDING_COLLECTION,
    RUNSERVER_TEST_HOST,
    RUNSERVER_TEST_PORT,
    get_clickhouse_test_backend,
    get_es_test_backend,
    get_mongo_test_backend,
)

from ..helpers import (
    assert_statement_get_responses_are_equivalent,
    mock_statement,
    string_is_date,
    string_is_uuid,
)

client = TestClient(app)


def test_api_statements_post_invalid_parameters(auth_credentials):
    """Test that using invalid parameters returns the proper status code."""

    statement = mock_statement()

    # Check for 400 status code when unknown parameters are provided
    response = client.post(
        "/xAPI/statements/?mamamia=herewegoagain",
        headers={"Authorization": f"Basic {auth_credentials}"},
        json=statement,
    )
    assert response.status_code == 400
    assert response.json() == {
        "detail": "The following parameter is not allowed: `mamamia`"
    }


@pytest.mark.parametrize(
    "backend",
    [get_es_test_backend, get_clickhouse_test_backend, get_mongo_test_backend],
)
# pylint: disable=too-many-arguments
def test_api_statements_post_single_statement_directly(
    backend, monkeypatch, auth_credentials, es, mongo, clickhouse
):
    """Test the post statements API route with one statement."""
    # pylint: disable=invalid-name,unused-argument

<<<<<<< HEAD
    monkeypatch.setattr("ralph.api.routers.statements.DATABASE_CLIENT", backend())

    statement = mock_statement()
=======
    monkeypatch.setattr("ralph.api.routers.statements.BACKEND_CLIENT", backend())
    statement = {
        "actor": {
            "account": {
                "homePage": "https://example.com/homepage/",
                "name": str(uuid4()),
            },
            "objectType": "Agent",
        },
        "id": str(uuid4()),
        "object": {"id": "https://example.com/object-id/1/"},
        "timestamp": "2022-06-22T08:31:38Z",
        "verb": {"id": "https://example.com/verb-id/1/"},
    }
>>>>>>> ce9c04f1

    response = client.post(
        "/xAPI/statements/",
        headers={"Authorization": f"Basic {auth_credentials}"},
        json=statement,
    )

    assert response.status_code == 200
    assert response.json() == [statement["id"]]

    es.indices.refresh()

    response = client.get(
        "/xAPI/statements/", headers={"Authorization": f"Basic {auth_credentials}"}
    )
    assert response.status_code == 200
    assert_statement_get_responses_are_equivalent(
        response.json(), {"statements": [statement]}
    )


# pylint: disable=too-many-arguments
def test_api_statements_post_enriching_without_existing_values(
    monkeypatch, auth_credentials, es
):
    """Test that statements are properly enriched when statement provides no values."""
    # pylint: disable=invalid-name,unused-argument

    monkeypatch.setattr(
        "ralph.api.routers.statements.BACKEND_CLIENT", get_es_test_backend()
    )
    statement = {
        "actor": {
            "account": {
                "homePage": "https://example.com/homepage/",
                "name": str(uuid4()),
            },
            "objectType": "Agent",
        },
        "object": {"id": "https://example.com/object-id/1/"},
        "verb": {"id": "https://example.com/verb-id/1/"},
    }

    response = client.post(
        "/xAPI/statements/",
        headers={"Authorization": f"Basic {auth_credentials}"},
        json=statement,
    )

    assert response.status_code == 200

    es.indices.refresh()

    response = client.get(
        "/xAPI/statements/", headers={"Authorization": f"Basic {auth_credentials}"}
    )

    statement = response.json()["statements"][0]

    # Test pre-processing: id
    assert "id" in statement
    assert string_is_uuid(statement["id"])

    # Test pre-processing: timestamp
    assert "timestamp" in statement
    assert string_is_date(statement["timestamp"])

    # Test pre-processing: stored
    assert "stored" in statement
    assert string_is_date(statement["stored"])

    # Test pre-processing: authority
    assert "authority" in statement
    assert statement["authority"] == {"mbox": "mailto:test_ralph@example.com"}


@pytest.mark.parametrize(
    "field,value,status",
    [
        ("id", str(uuid4()), 200),
        ("timestamp", "2022-06-22T08:31:38Z", 200),
        ("stored", "2022-06-22T08:31:38Z", 200),
        ("authority", {"mbox": "mailto:test_ralph@example.com"}, 200),
    ],
)
# pylint: disable=too-many-arguments
def test_api_statements_post_enriching_with_existing_values(
    field, value, status, monkeypatch, auth_credentials, es
):
    """Test that statements are properly enriched when values are provided."""
    # pylint: disable=invalid-name,unused-argument

    monkeypatch.setattr(
        "ralph.api.routers.statements.BACKEND_CLIENT", get_es_test_backend()
    )

    statement = mock_statement()

    # Add the field to be tested
    statement[field] = value

    response = client.post(
        "/xAPI/statements/",
        headers={"Authorization": f"Basic {auth_credentials}"},
        json=statement,
    )

    assert response.status_code == status

    # Check that values match when they should
    if status == 200:
        es.indices.refresh()
        response = client.get(
            "/xAPI/statements/", headers={"Authorization": f"Basic {auth_credentials}"}
        )
        statement = response.json()["statements"][0]

        # Test enriching

        assert field in statement
        if field == "stored":
            # Check that stored value was overwritten
            assert statement[field] != value
        else:
            assert statement[field] == value


@pytest.mark.parametrize(
    "backend",
    [get_es_test_backend, get_clickhouse_test_backend, get_mongo_test_backend],
)
# pylint: disable=too-many-arguments
def test_api_statements_post_single_statement_no_trailing_slash(
    backend, monkeypatch, auth_credentials, es, mongo, clickhouse
):
    """Test that the statements endpoint also works without the trailing slash."""
    # pylint: disable=invalid-name,unused-argument

<<<<<<< HEAD
    monkeypatch.setattr("ralph.api.routers.statements.DATABASE_CLIENT", backend())

    statement = mock_statement()
=======
    monkeypatch.setattr("ralph.api.routers.statements.BACKEND_CLIENT", backend())
    statement = {
        "actor": {
            "account": {
                "homePage": "https://example.com/homepage/",
                "name": str(uuid4()),
            },
            "objectType": "Agent",
        },
        "id": str(uuid4()),
        "object": {"id": "https://example.com/object-id/1/"},
        "timestamp": "2022-06-22T08:31:38Z",
        "verb": {"id": "https://example.com/verb-id/1/"},
    }
>>>>>>> ce9c04f1

    response = client.post(
        "/xAPI/statements",
        headers={"Authorization": f"Basic {auth_credentials}"},
        json=statement,
    )

    assert response.status_code == 200
    assert response.json() == [statement["id"]]


@pytest.mark.parametrize(
    "backend",
    [get_es_test_backend, get_clickhouse_test_backend, get_mongo_test_backend],
)
# pylint: disable=too-many-arguments
def test_api_statements_post_list_of_one(
    backend, monkeypatch, auth_credentials, es, mongo, clickhouse
):
    """Test the post statements API route with one statement in a list."""
    # pylint: disable=invalid-name,unused-argument

<<<<<<< HEAD
    monkeypatch.setattr("ralph.api.routers.statements.DATABASE_CLIENT", backend())

    statement = mock_statement()
=======
    monkeypatch.setattr("ralph.api.routers.statements.BACKEND_CLIENT", backend())
    statement = {
        "actor": {
            "account": {
                "homePage": "https://example.com/homepage/",
                "name": str(uuid4()),
            },
            "objectType": "Agent",
        },
        "id": str(uuid4()),
        "object": {"id": "https://example.com/object-id/1/"},
        "timestamp": "2022-03-15T14:07:51Z",
        "verb": {"id": "https://example.com/verb-id/1/"},
    }
>>>>>>> ce9c04f1

    response = client.post(
        "/xAPI/statements/",
        headers={"Authorization": f"Basic {auth_credentials}"},
        json=[statement],
    )

    assert response.status_code == 200
    assert response.json() == [statement["id"]]
    es.indices.refresh()

    response = client.get(
        "/xAPI/statements/", headers={"Authorization": f"Basic {auth_credentials}"}
    )
    assert response.status_code == 200
    assert_statement_get_responses_are_equivalent(
        response.json(), {"statements": [statement]}
    )


@pytest.mark.parametrize(
    "backend",
    [get_es_test_backend, get_clickhouse_test_backend, get_mongo_test_backend],
)
# pylint: disable=too-many-arguments
def test_api_statements_post_list(
    backend, monkeypatch, auth_credentials, es, mongo, clickhouse
):
    """Test the post statements API route with two statements in a list."""
    # pylint: disable=invalid-name,unused-argument

<<<<<<< HEAD
    monkeypatch.setattr("ralph.api.routers.statements.DATABASE_CLIENT", backend())

    statement_1 = mock_statement(timestamp="2022-03-15T14:07:52Z")

    # Note the second statement has no preexisting ID
    statement_2 = mock_statement(timestamp="2022-03-15T14:07:51Z")
    statement_2.pop("id")

    statements = [statement_1, statement_2]
=======
    monkeypatch.setattr("ralph.api.routers.statements.BACKEND_CLIENT", backend())
    statements = [
        {
            "actor": {
                "account": {
                    "homePage": "https://example.com/homepage/",
                    "name": str(uuid4()),
                },
                "objectType": "Agent",
            },
            "id": str(uuid4()),
            "object": {"id": "https://example.com/object-id/1/"},
            "timestamp": "2022-03-15T14:07:52Z",
            "verb": {"id": "https://example.com/verb-id/1/"},
        },
        {
            "actor": {
                "account": {
                    "homePage": "https://example.com/homepage/",
                    "name": str(uuid4()),
                },
                "objectType": "Agent",
            },
            # Note the second statement has no preexisting ID
            "object": {"id": "https://example.com/object-id/1/"},
            "timestamp": "2022-03-15T14:07:51Z",
            "verb": {"id": "https://example.com/verb-id/1/"},
        },
    ]
>>>>>>> ce9c04f1

    response = client.post(
        "/xAPI/statements/",
        headers={"Authorization": f"Basic {auth_credentials}"},
        json=statements,
    )

    assert response.status_code == 200
    assert response.json()[0] == statements[0]["id"]
    regex = re.compile("^[0-9a-f]{8}-[0-9a-f]{4}-[0-9a-f]{4}-[0-9a-f]{4}-[0-9a-f]{12}$")
    generated_id = response.json()[1]
    assert regex.match(generated_id)
    es.indices.refresh()

    get_response = client.get(
        "/xAPI/statements/", headers={"Authorization": f"Basic {auth_credentials}"}
    )
    assert get_response.status_code == 200

    # Update statements with the generated id.
    statements[1] = dict(statements[1], **{"id": generated_id})

    assert_statement_get_responses_are_equivalent(
        get_response.json(), {"statements": statements}
    )


@pytest.mark.parametrize(
    "backend",
    [
        get_es_test_backend,
        get_clickhouse_test_backend,
        get_mongo_test_backend,
    ],
)
# pylint: disable=too-many-arguments
def test_api_statements_post_list_with_duplicates(
    backend, monkeypatch, auth_credentials, es_data_stream, mongo, clickhouse
):
    """Test the post statements API route with duplicate statement IDs should fail."""
    # pylint: disable=invalid-name,unused-argument

<<<<<<< HEAD
    monkeypatch.setattr("ralph.api.routers.statements.DATABASE_CLIENT", backend())

    statement = mock_statement()
=======
    monkeypatch.setattr("ralph.api.routers.statements.BACKEND_CLIENT", backend())
    statement = {
        "actor": {
            "account": {
                "homePage": "https://example.com/homepage/",
                "name": str(uuid4()),
            },
            "objectType": "Agent",
        },
        "id": str(uuid4()),
        "object": {"id": "https://example.com/object-id/1/"},
        "timestamp": "2022-03-15T14:07:51Z",
        "verb": {"id": "https://example.com/verb-id/1/"},
    }
>>>>>>> ce9c04f1

    response = client.post(
        "/xAPI/statements/",
        headers={"Authorization": f"Basic {auth_credentials}"},
        json=[statement, statement],
    )

    assert response.status_code == 400
    assert response.json() == {
        "detail": "Duplicate statement IDs in the list of statements"
    }
    # The failure should imply no statement insertion.
    es_data_stream.indices.refresh()
    response = client.get(
        "/xAPI/statements/", headers={"Authorization": f"Basic {auth_credentials}"}
    )
    assert response.status_code == 200
    assert response.json() == {"statements": []}


@pytest.mark.parametrize(
    "backend",
    [get_es_test_backend, get_clickhouse_test_backend, get_mongo_test_backend],
)
# pylint: disable=too-many-arguments
def test_api_statements_post_list_with_duplicate_of_existing_statement(
    backend, monkeypatch, auth_credentials, es, mongo, clickhouse
):
    """Test the post statements API route, given a statement that already exist in the
    database (has the same ID), should fail.
    """
    # pylint: disable=invalid-name,unused-argument

    monkeypatch.setattr("ralph.api.routers.statements.BACKEND_CLIENT", backend())

    statement_uuid = str(uuid4())

    statement = mock_statement(id_=statement_uuid)

    # Post the statement once.
    response = client.post(
        "/xAPI/statements/",
        headers={"Authorization": f"Basic {auth_credentials}"},
        json=statement,
    )
    assert response.status_code == 200
    assert response.json() == [statement_uuid]

    es.indices.refresh()

    # Post the statement twice, the data is identical so it should succeed but not
    # include the ID in the response as it wasn't inserted.
    response = client.post(
        "/xAPI/statements/",
        headers={"Authorization": f"Basic {auth_credentials}"},
        json=statement,
    )
    assert response.status_code == 204

    es.indices.refresh()

    # Post the statement again, trying to change the timestamp which is not allowed.
    response = client.post(
        "/xAPI/statements/",
        headers={"Authorization": f"Basic {auth_credentials}"},
        json=[dict(statement, **{"timestamp": "2023-03-15T14:07:51Z"})],
    )

    assert response.status_code == 409
    assert response.json() == {
        "detail": f"Differing statements already exist with the same ID: "
        f"{statement_uuid}"
    }

    response = client.get(
        "/xAPI/statements/", headers={"Authorization": f"Basic {auth_credentials}"}
    )
    assert response.status_code == 200
    assert_statement_get_responses_are_equivalent(
        response.json(), {"statements": [statement]}
    )


@pytest.mark.parametrize(
    "backend",
    [get_es_test_backend, get_clickhouse_test_backend, get_mongo_test_backend],
)
def test_api_statements_post_with_a_failure_during_storage(
    backend, monkeypatch, auth_credentials, es, mongo, clickhouse
):
    """Test the post statements API route with a failure happening during storage."""
    # pylint: disable=invalid-name,unused-argument, too-many-arguments

    def write_mock(*args, **kwargs):
        """Raises an exception. Mocks the database.write method."""
        raise BackendException()

    backend_instance = backend()
<<<<<<< HEAD
    monkeypatch.setattr(backend_instance, "put", put_mock)
    monkeypatch.setattr(
        "ralph.api.routers.statements.DATABASE_CLIENT", backend_instance
    )

    statement = mock_statement()
=======
    monkeypatch.setattr(backend_instance, "write", write_mock)
    monkeypatch.setattr("ralph.api.routers.statements.BACKEND_CLIENT", backend_instance)
    statement = {
        "actor": {
            "account": {
                "homePage": "https://example.com/homepage/",
                "name": str(uuid4()),
            },
            "objectType": "Agent",
        },
        "id": str(uuid4()),
        "object": {"id": "https://example.com/object-id/1/"},
        "timestamp": "2022-03-15T14:07:51Z",
        "verb": {"id": "https://example.com/verb-id/1/"},
    }
>>>>>>> ce9c04f1

    response = client.post(
        "/xAPI/statements/",
        headers={"Authorization": f"Basic {auth_credentials}"},
        json=statement,
    )

    assert response.status_code == 500
    assert response.json() == {"detail": "Statements bulk indexation failed"}


@pytest.mark.parametrize(
    "backend",
    [get_es_test_backend, get_clickhouse_test_backend, get_mongo_test_backend],
)
def test_api_statements_post_with_a_failure_during_id_query(
    backend, monkeypatch, auth_credentials, es, mongo, clickhouse
):
    """Test the post statements API route with a failure during query execution."""
    # pylint: disable=invalid-name,unused-argument,too-many-arguments

    def query_statements_by_ids_mock(*args, **kwargs):
        """Raise an exception. Mock the database.query_statements_by_ids method."""
        raise BackendException()

    backend_instance = backend()
    monkeypatch.setattr(
        backend_instance, "query_statements_by_ids", query_statements_by_ids_mock
    )
<<<<<<< HEAD
    monkeypatch.setattr(
        "ralph.api.routers.statements.DATABASE_CLIENT", backend_instance
    )

    statement = mock_statement()
=======
    monkeypatch.setattr("ralph.api.routers.statements.BACKEND_CLIENT", backend_instance)
    statement = {
        "actor": {
            "account": {
                "homePage": "https://example.com/homepage/",
                "name": str(uuid4()),
            },
            "objectType": "Agent",
        },
        "id": str(uuid4()),
        "object": {"id": "https://example.com/object-id/1/"},
        "timestamp": "2022-03-15T14:07:51Z",
        "verb": {"id": "https://example.com/verb-id/1/"},
    }
>>>>>>> ce9c04f1

    response = client.post(
        "/xAPI/statements/",
        headers={"Authorization": f"Basic {auth_credentials}"},
        json=statement,
    )

    assert response.status_code == 500
    assert response.json() == {"detail": "xAPI statements query failed"}


@pytest.mark.parametrize(
    "backend",
    [get_es_test_backend, get_clickhouse_test_backend, get_mongo_test_backend],
)
# pylint: disable=too-many-arguments
<<<<<<< HEAD
def test_api_statements_post_list_without_forwarding(
=======
def test_api_statements_post_statements_list_without_statement_forwarding(
>>>>>>> ce9c04f1
    backend, auth_credentials, monkeypatch, es, mongo, clickhouse
):
    """Test the post statements API route, given an empty forwarding configuration,
    should not start the forwarding background task.
    """
    # pylint: disable=invalid-name,unused-argument

    spy = {}

    def spy_mock_forward_xapi_statements(_):
        """Mock the forward_xapi_statements; spies over whether it has been called."""
        spy["error"] = "forward_xapi_statements should not have been called!"

    monkeypatch.setattr(
        "ralph.api.routers.statements.forward_xapi_statements",
        spy_mock_forward_xapi_statements,
    )
    monkeypatch.setattr(
        "ralph.api.routers.statements.get_active_xapi_forwardings", lambda: []
    )
    monkeypatch.setattr("ralph.api.routers.statements.BACKEND_CLIENT", backend())

    statement = mock_statement()

    response = client.post(
        "/xAPI/statements/",
        headers={"Authorization": f"Basic {auth_credentials}"},
        json=statement,
    )

    assert response.status_code == 200
    assert "error" not in spy


@pytest.mark.asyncio
@pytest.mark.parametrize(
    "receiving_backend", [get_es_test_backend, get_mongo_test_backend]
)
@pytest.mark.parametrize(
    "forwarding_backend",
    [
        lambda: ESLRSBackend(
            settings=ESLRSBackend.settings_class(
                HOSTS=ES_TEST_HOSTS, DEFAULT_INDEX=ES_TEST_FORWARDING_INDEX
            )
        ),
        lambda: MongoLRSBackend(
            settings=MongoLRSBackend.settings_class(
                CONNECTION_URI=MONGO_TEST_CONNECTION_URI,
                DEFAULT_DATABASE=MONGO_TEST_DATABASE,
                DEFAULT_COLLECTION=MONGO_TEST_FORWARDING_COLLECTION,
            )
        ),
    ],
)
<<<<<<< HEAD
async def test_api_statements_post_list_with_forwarding(
=======
async def test_api_statements_post_statements_list_with_statement_forwarding(
>>>>>>> ce9c04f1
    receiving_backend,
    forwarding_backend,
    monkeypatch,
    auth_credentials,
    es,
    es_forwarding,
    mongo,
    mongo_forwarding,
    lrs,
):
    """Test the xAPI forwarding functionality given two ralph instances - a forwarding
    instance and a receiving instance. When the forwarding instance receives a valid
    xAPI statement it should store and forward it to the receiving instance which in
    turn should store it too.
    """
    # pylint: disable=invalid-name,unused-argument,too-many-arguments,too-many-locals

    statement = mock_statement()

    # Set-up receiving LRS client
    with monkeypatch.context() as receiving_patch:
        # Receiving client should not forward statements
        receiving_patch.setattr(
            "ralph.api.forwarding.get_active_xapi_forwardings", lambda: []
        )
        # Receiving client should use the receiving Elasticsearch client for storage
        receiving_patch.setattr(
            "ralph.api.routers.statements.BACKEND_CLIENT", receiving_backend()
        )
        lrs_context = lrs(app)
        # Start receiving LRS client
        await lrs_context.__aenter__()  # pylint: disable=unnecessary-dunder-call

    # Set-up forwarding client.
    with monkeypatch.context() as forwarding_patch:
        # Forwarding client should forward statements to receiving client.
        url = f"http://{RUNSERVER_TEST_HOST}:{RUNSERVER_TEST_PORT}/xAPI/statements/"
        forwarding_config = XapiForwardingConfigurationSettings(
            url=url,
            is_active=True,
            basic_username="ralph",
            basic_password="admin",
            max_retries=1,
            timeout=10,
        )
        forwarding_patch.setattr(
            "ralph.api.forwarding.get_active_xapi_forwardings",
            lambda: [forwarding_config],
        )
        # Trigger addition of background tasks
        forwarding_patch.setattr(
            "ralph.api.routers.statements.get_active_xapi_forwardings",
            lambda: [forwarding_config],
        )

        # Forwarding client should use the forwarding Elasticsearch client for storage
        forwarding_patch.setattr(
            "ralph.api.routers.statements.BACKEND_CLIENT", forwarding_backend()
        )
        # Start forwarding LRS client
        async with AsyncClient(
            app=app, base_url="http://testserver"
        ) as forwarding_client:
            # Send an xAPI statement to the forwarding client
            response = await forwarding_client.post(
                "/xAPI/statements/",
                auth=("ralph", "admin"),
                json=statement,
            )
            assert response.status_code == 200

            es.indices.refresh()
            es_forwarding.indices.refresh()

            # The statement should be stored on the forwarding client
            response = await forwarding_client.get(
                "/xAPI/statements/",
                headers={"Authorization": f"Basic {auth_credentials}"},
            )
            assert response.status_code == 200
            assert_statement_get_responses_are_equivalent(
                response.json(), {"statements": [statement]}
            )

    # The statement should also be stored on the receiving client
    async with AsyncClient() as receiving_client:
        response = await receiving_client.get(
            f"http://{RUNSERVER_TEST_HOST}:{RUNSERVER_TEST_PORT}/xAPI/statements/",
            headers={"Authorization": f"Basic {auth_credentials}"},
        )
        assert response.status_code == 200
        assert_statement_get_responses_are_equivalent(
            response.json(), {"statements": [statement]}
        )

    # Stop receiving LRS client
    await lrs_context.__aexit__(None, None, None)<|MERGE_RESOLUTION|>--- conflicted
+++ resolved
@@ -64,26 +64,9 @@
     """Test the post statements API route with one statement."""
     # pylint: disable=invalid-name,unused-argument
 
-<<<<<<< HEAD
-    monkeypatch.setattr("ralph.api.routers.statements.DATABASE_CLIENT", backend())
-
-    statement = mock_statement()
-=======
     monkeypatch.setattr("ralph.api.routers.statements.BACKEND_CLIENT", backend())
-    statement = {
-        "actor": {
-            "account": {
-                "homePage": "https://example.com/homepage/",
-                "name": str(uuid4()),
-            },
-            "objectType": "Agent",
-        },
-        "id": str(uuid4()),
-        "object": {"id": "https://example.com/object-id/1/"},
-        "timestamp": "2022-06-22T08:31:38Z",
-        "verb": {"id": "https://example.com/verb-id/1/"},
-    }
->>>>>>> ce9c04f1
+
+    statement = mock_statement()
 
     response = client.post(
         "/xAPI/statements/",
@@ -222,26 +205,9 @@
     """Test that the statements endpoint also works without the trailing slash."""
     # pylint: disable=invalid-name,unused-argument
 
-<<<<<<< HEAD
-    monkeypatch.setattr("ralph.api.routers.statements.DATABASE_CLIENT", backend())
-
-    statement = mock_statement()
-=======
     monkeypatch.setattr("ralph.api.routers.statements.BACKEND_CLIENT", backend())
-    statement = {
-        "actor": {
-            "account": {
-                "homePage": "https://example.com/homepage/",
-                "name": str(uuid4()),
-            },
-            "objectType": "Agent",
-        },
-        "id": str(uuid4()),
-        "object": {"id": "https://example.com/object-id/1/"},
-        "timestamp": "2022-06-22T08:31:38Z",
-        "verb": {"id": "https://example.com/verb-id/1/"},
-    }
->>>>>>> ce9c04f1
+
+    statement = mock_statement()
 
     response = client.post(
         "/xAPI/statements",
@@ -264,26 +230,9 @@
     """Test the post statements API route with one statement in a list."""
     # pylint: disable=invalid-name,unused-argument
 
-<<<<<<< HEAD
-    monkeypatch.setattr("ralph.api.routers.statements.DATABASE_CLIENT", backend())
-
-    statement = mock_statement()
-=======
     monkeypatch.setattr("ralph.api.routers.statements.BACKEND_CLIENT", backend())
-    statement = {
-        "actor": {
-            "account": {
-                "homePage": "https://example.com/homepage/",
-                "name": str(uuid4()),
-            },
-            "objectType": "Agent",
-        },
-        "id": str(uuid4()),
-        "object": {"id": "https://example.com/object-id/1/"},
-        "timestamp": "2022-03-15T14:07:51Z",
-        "verb": {"id": "https://example.com/verb-id/1/"},
-    }
->>>>>>> ce9c04f1
+
+    statement = mock_statement()
 
     response = client.post(
         "/xAPI/statements/",
@@ -315,8 +264,7 @@
     """Test the post statements API route with two statements in a list."""
     # pylint: disable=invalid-name,unused-argument
 
-<<<<<<< HEAD
-    monkeypatch.setattr("ralph.api.routers.statements.DATABASE_CLIENT", backend())
+    monkeypatch.setattr("ralph.api.routers.statements.BACKEND_CLIENT", backend())
 
     statement_1 = mock_statement(timestamp="2022-03-15T14:07:52Z")
 
@@ -325,37 +273,6 @@
     statement_2.pop("id")
 
     statements = [statement_1, statement_2]
-=======
-    monkeypatch.setattr("ralph.api.routers.statements.BACKEND_CLIENT", backend())
-    statements = [
-        {
-            "actor": {
-                "account": {
-                    "homePage": "https://example.com/homepage/",
-                    "name": str(uuid4()),
-                },
-                "objectType": "Agent",
-            },
-            "id": str(uuid4()),
-            "object": {"id": "https://example.com/object-id/1/"},
-            "timestamp": "2022-03-15T14:07:52Z",
-            "verb": {"id": "https://example.com/verb-id/1/"},
-        },
-        {
-            "actor": {
-                "account": {
-                    "homePage": "https://example.com/homepage/",
-                    "name": str(uuid4()),
-                },
-                "objectType": "Agent",
-            },
-            # Note the second statement has no preexisting ID
-            "object": {"id": "https://example.com/object-id/1/"},
-            "timestamp": "2022-03-15T14:07:51Z",
-            "verb": {"id": "https://example.com/verb-id/1/"},
-        },
-    ]
->>>>>>> ce9c04f1
 
     response = client.post(
         "/xAPI/statements/",
@@ -398,26 +315,9 @@
     """Test the post statements API route with duplicate statement IDs should fail."""
     # pylint: disable=invalid-name,unused-argument
 
-<<<<<<< HEAD
-    monkeypatch.setattr("ralph.api.routers.statements.DATABASE_CLIENT", backend())
-
-    statement = mock_statement()
-=======
     monkeypatch.setattr("ralph.api.routers.statements.BACKEND_CLIENT", backend())
-    statement = {
-        "actor": {
-            "account": {
-                "homePage": "https://example.com/homepage/",
-                "name": str(uuid4()),
-            },
-            "objectType": "Agent",
-        },
-        "id": str(uuid4()),
-        "object": {"id": "https://example.com/object-id/1/"},
-        "timestamp": "2022-03-15T14:07:51Z",
-        "verb": {"id": "https://example.com/verb-id/1/"},
-    }
->>>>>>> ce9c04f1
+
+    statement = mock_statement()
 
     response = client.post(
         "/xAPI/statements/",
@@ -516,30 +416,10 @@
         raise BackendException()
 
     backend_instance = backend()
-<<<<<<< HEAD
-    monkeypatch.setattr(backend_instance, "put", put_mock)
-    monkeypatch.setattr(
-        "ralph.api.routers.statements.DATABASE_CLIENT", backend_instance
-    )
-
-    statement = mock_statement()
-=======
     monkeypatch.setattr(backend_instance, "write", write_mock)
     monkeypatch.setattr("ralph.api.routers.statements.BACKEND_CLIENT", backend_instance)
-    statement = {
-        "actor": {
-            "account": {
-                "homePage": "https://example.com/homepage/",
-                "name": str(uuid4()),
-            },
-            "objectType": "Agent",
-        },
-        "id": str(uuid4()),
-        "object": {"id": "https://example.com/object-id/1/"},
-        "timestamp": "2022-03-15T14:07:51Z",
-        "verb": {"id": "https://example.com/verb-id/1/"},
-    }
->>>>>>> ce9c04f1
+
+    statement = mock_statement()
 
     response = client.post(
         "/xAPI/statements/",
@@ -569,28 +449,10 @@
     monkeypatch.setattr(
         backend_instance, "query_statements_by_ids", query_statements_by_ids_mock
     )
-<<<<<<< HEAD
-    monkeypatch.setattr(
-        "ralph.api.routers.statements.DATABASE_CLIENT", backend_instance
-    )
-
-    statement = mock_statement()
-=======
+
     monkeypatch.setattr("ralph.api.routers.statements.BACKEND_CLIENT", backend_instance)
-    statement = {
-        "actor": {
-            "account": {
-                "homePage": "https://example.com/homepage/",
-                "name": str(uuid4()),
-            },
-            "objectType": "Agent",
-        },
-        "id": str(uuid4()),
-        "object": {"id": "https://example.com/object-id/1/"},
-        "timestamp": "2022-03-15T14:07:51Z",
-        "verb": {"id": "https://example.com/verb-id/1/"},
-    }
->>>>>>> ce9c04f1
+    
+    statement = mock_statement()
 
     response = client.post(
         "/xAPI/statements/",
@@ -607,11 +469,7 @@
     [get_es_test_backend, get_clickhouse_test_backend, get_mongo_test_backend],
 )
 # pylint: disable=too-many-arguments
-<<<<<<< HEAD
 def test_api_statements_post_list_without_forwarding(
-=======
-def test_api_statements_post_statements_list_without_statement_forwarding(
->>>>>>> ce9c04f1
     backend, auth_credentials, monkeypatch, es, mongo, clickhouse
 ):
     """Test the post statements API route, given an empty forwarding configuration,
@@ -667,11 +525,7 @@
         ),
     ],
 )
-<<<<<<< HEAD
 async def test_api_statements_post_list_with_forwarding(
-=======
-async def test_api_statements_post_statements_list_with_statement_forwarding(
->>>>>>> ce9c04f1
     receiving_backend,
     forwarding_backend,
     monkeypatch,
